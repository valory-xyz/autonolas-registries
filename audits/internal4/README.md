# Internal audit of autonolas-registries
The review has been performed based on the contract code in the following repository:<br>
`https://github.com/valory-xyz/autonolas-registries` <br>
commit: `v1.1.7.pre-internal-audit` <br> 

## Objectives
The audit focused on `staking a service` contracts in this repo.

### Flatten version
Flatten version of contracts. [contracts](https://github.com/valory-xyz/autonolas-registries/blob/main/audits/internal4/analysis/contracts) 

### ERC20/ERC721 checks
N/A

### Security issues. Updated 04-10-23
#### Problems found instrumentally
Several checks are obtained automatically. They are commented. Some issues found need to be fixed. <br>
All automatic warnings are listed in the following file, concerns of which we address in more detail below: <br>
[slither-full](https://github.com/valory-xyz/autonolas-registries/blob/main/audits/internal4/analysis/slither_full.txt)

Bad pattern (ref: reentrancy): <br>
```solidity
unstake:
Doesn't match the pattern Checks, Effects, and Interactions (CEI):
_withdraw(sInfo.multisig, sInfo.reward); in middle
```
[x] fixed

Reentrancy critical issue: <br>
```solidity
ServiceStaking.unstake -> _withdraw -> to.call{value: amount}("") -> ServiceStaking.unstake (sInfo.reward > 0 ??) -> _withdraw -> to.call{value: amount}("")
```
[x] fixed, protected by the unstake() function as the service data will be deleted

Reentrancy medium issue: <br>
```solidity
ServiceStakingToken.unstake -> _withdraw -> SafeTransferLib.safeTransfer(stakingToken, to, amount); -> ServiceStaking.unstake
via custom stakingToken
```
[x] fixed, protected by the unstake() function as the service data will be deleted

Reentrancy low issue: <br>
```solidity
ServiceStakingToken.deposit -> SafeTransferLib.safeTransfer(stakingToken, to, amount); -> ServiceStaking.deposit
via custom stakingToken
```
[x] fixed

Pointer bug (thanks Aleksandr Kuperman) <br>
```
ServiceInfo memory sInfo = mapServiceInfo[serviceId];
(uint256[] memory serviceIds, , , , , ) = checkpoint(); // mapServiceInfo[curServiceId].reward += updatedReward;
sInfo.reward;
Incorrect state when updating in checkpoint()
```

Low problem: <br>
```solidity
function checkpoint() public returns ()
uint256 curServiceId; 
vs
// Get the current service Id
uint256 curServiceId = serviceIds[i];
Details: https://github.com/crytic/slither/wiki/Detector-Documentation#variable-names-too-similar
Reusing a same variable name in different scopes.
```
[x] fixed

```solidity
    if (state != 4) {
        revert WrongServiceState(state, serviceId);
    }
It's better to use the original type enum.
Details: https://github.com/pessimistic-io/slitherin/blob/master/docs/magic_number.md
```
[x] fixed

# Low optimization
```
if (size > 0) {
            for (uint256 i = 0; i < size; ++i) {
                // Agent Ids must be unique and in ascending order
                if (_stakingParams.agentIds[i] <= agentId) {
                    revert WrongAgentId(_stakingParams.agentIds[i]);
                }
                agentId = _stakingParams.agentIds[i];
                agentIds.push(agentId);
            }
        }
if size == 0 then for(i = 0; i < 0; i++) -> no loop
```
[x] fixed
```
        // Transfer the service for staking
        IService(serviceRegistry).safeTransferFrom(msg.sender, address(this), serviceId);
        Last operation?
```
[x] verified, this reentrancy cannot take place as the ERC721 implementation calls ERC721TokenReceiver(to), where to is
a staking contract

### General considerations
Measuring the number of live transactions through a smart contract has fundamental limitations: <br>
Ethereum smart contracts only have access to the current state - not to historical states at previous blocks. <br>
Also, there's currently no EVM opcode (hence no Solidity function) to look up the amount of transactions by an address. <br>
Therefore, we have to rely on the internal counter "nonce" to measure tps (tx per sec). <br>
https://github.com/safe-global/safe-contracts/blob/1cfa95710057e33832600e6b9ad5ececca8f7839/contracts/Safe.sol#L167 <br>

In this contract, we assume that the services  are mostly honest and are not trying to tamper with this counter. <br>
ref: IService(serviceRegistry).safeTransferFrom(msg.sender, address(this), serviceId); <br>

There are two ways to fake it: <br>
1. Fake multisig. Open question
```solidity
        (uint96 stakingDeposit, address multisig, bytes32 hash, uint256 agentThreshold, uint256 maxNumInstances, , uint8 state) =
            IService(serviceRegistry).mapServices(serviceId);
sInfo.multisig = multisig;
sInfo.owner = msg.sender;
uint256 nonce = IMultisig(multisig).nonce();
Thus, it is trivial to tweak nonce it now if there is some trivial contract with the method setNonce(uint256);

If you wish, you can fight, for example, using this method
hash(multisig.code) vs well-know hash
```
Is it possible to replace the multisig with some kind of fake one without losing the opportunity to receive rewards? <br>
<<<<<<< HEAD
[x] fixed
=======
Notes: re-checking logic in contracts\multisigs\GnosisSafeSameAddressMultisig.sol (!) and update logic if necessary.
>>>>>>> 6b5f8cc1

2. "Normal" multisig. Open question
```
https://github.com/safe-global/safe-contracts/blob/main/contracts/Safe.sol#L139
We can call execTransaction from another contract as owner in loop.
            txHash = getTransactionHash( // Transaction info
                ...
                nonce++
            );
            checkSignatures(txHash, "", signatures);

I don't see a way to deal with this. Moreover, it is practically indistinguishable from normal use.
Estimating gas consumption will not give us anything either. Only by off-chain measurement can we understand what is happening.
```
Suggestion: Do nothing. <br>


<|MERGE_RESOLUTION|>--- conflicted
+++ resolved
@@ -122,11 +122,8 @@
 hash(multisig.code) vs well-know hash
 ```
 Is it possible to replace the multisig with some kind of fake one without losing the opportunity to receive rewards? <br>
-<<<<<<< HEAD
-[x] fixed
-=======
 Notes: re-checking logic in contracts\multisigs\GnosisSafeSameAddressMultisig.sol (!) and update logic if necessary.
->>>>>>> 6b5f8cc1
+[x] fixed, but the GnosisSafeSameAddressMultisig contract needs to be addressed as well at some point
 
 2. "Normal" multisig. Open question
 ```
