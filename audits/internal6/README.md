--- conflicted
+++ resolved
@@ -118,7 +118,6 @@
 It is necessary to carry out tests with the option to move this function to implementation.
 Perhaps this will solve the problem with proxy recognition on the side gnosisscan.
 ```
-<<<<<<< HEAD
 [x] noted
 
 #### Notes: StakingVerifier (commit 261c597388426e4e3a412123f50ee4dbe5e9fa8f)
@@ -206,11 +205,8 @@
 	}
     because the current code always produces this result.
 ```
-[x] noted
-=======
 [x] noted. No code base replacement required.
 
 ### Catch up on changes. 15.07.24
 https://github.com/valory-xyz/autonolas-registries/compare/v1.2.2-pre-internal-audit...v1.2.2-pre-audit <br>
-The changes to the codebase appear to be correct.
->>>>>>> 5e7c3139
+The changes to the codebase appear to be correct.